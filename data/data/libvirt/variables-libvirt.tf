--- conflicted
+++ resolved
@@ -30,10 +30,7 @@
 
 variable "libvirt_master_ips" {
   type        = "list"
-<<<<<<< HEAD
   description = "the list of desired master ips. Must match master_count"
-=======
-  description = "the list of desired master ips. Must match tectonic_master_count"
 }
 
 # It's definitely recommended to bump this if you can.
@@ -50,5 +47,4 @@
   type        = "string"
   description = "CPUs allocated to masters"
   default     = "2"
->>>>>>> e59513fc
 }