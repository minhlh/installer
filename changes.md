# Tectonic Changelog

<<<<<<< HEAD
## Tectonic 1.7.3-tectonic.1 (2017-09-05)

### Core Components
 - Updates to Kubernetes v1.7.3

### Console
 - New Quick Start Guide for new users to Console.
 -  - Namespace selector shows only namespaces scoped to the user. Useful for using a restricted RBAC role.
 - Console redirects to the desired page after login rather than the cluster status page.
 - Improved ability to editing the YAML definition of Prometheus instances.
 - Improved automated operations UI for updates in progress

### Tectonic Installer
 - AWS accounts with a large amount of hosted zones are now paginated properly
 - UI enhancements around installation progress

### Known Issues
 - StatefulSet rolling updates must be executed manually. [More details](https://github.com/coreos/tectonic-docs/blob/master/Documentation/troubleshooting/tectonic-upgrade.md#upgrading-statefulsets).
 - Existing VPCs must be tagged manually for the AWS cloud provider to work correctly. [More details](https://github.com/coreos/tectonic-docs/blob/master/Documentation/install/aws/requirements.md#using-an-existing-vpc).

=======
## Tectonic 1.7.1-tectonic.2 (2017-08-17)

* Makes the Container Linux instances on Azure start on the latest available version
* Fixes the tooltip preventing editing of CIDR inputs in the Installer
* Fixes a validation issue for STS tokens in the Installer
* Constrains the updater to go through every available versions

## Tectonic 1.6.8-tectonic.1 (2017-08-17)

* Updates to Kubernetes v1.6.8
* Constrains the updater to go through every available versions
 
>>>>>>> af34412b
## Tectonic 1.7.1-tectonic.1 (2017-08-09)

* Updates to Kubernetes v1.7.1.
* Support for Azure is Stable.

### Console

* Multiple update channels can be selected. See instructions below for additional details about updating from 1.6.x to 1.7.1.
  * 1.7-preproduction is available for testing and all non-production environments
  * 1.7-production should be used for all production environments
* Downloadable kubeconfigs now set the context name to the cluster name provided during installation, defaulting to "tectonic" for backwards-compatibility
* Added ability to view and configure Prometheus clusters run by the Prometheus operator
* Added ability to view Prometheus AlertManager configuration

### Tectonic Installer

* Container download and start up progress is output when booting a cluster
* Internet gateways and etcd node root volumes are tagged with default and user-supplied tags
* The bootkube kubeconfigs' cluster name is set to the Tectonic cluster name provided during installation

### Upgrade Notes - Requires 1.6.7-tectonic.2

To upgrade to Tectonic 1.7.1-tectonic.1, you must first update to `1.6.7-tectonic.2`. Once running `1.6.7-tectonic.2`, change the update channel to `1.7-preproduction` or `1.7-production` and click "Check for update". Update packages will be released to these channels in a rolling fashion, and will often be available on one channel but not the other.

If you encounter an error, confirm that you are running `1.6.7-tectonic.2` before reading the [troubleshooting guide](https://github.com/coreos/tectonic-installer/blob/master/Documentation/troubleshooting/tectonic-upgrade.md#upgrading-to-171-tectonic1).

## Tectonic 1.6.7-tectonic.2 (2017-07-28)

* Allow updates to the Tectonic v1.7.x releases.

## Tectonic 1.6.7-tectonic.1 (2017-07-11)

* Updates to Kubernetes v1.6.7.
* Update operators are available to all users to power automated operations
* Reduced flapping of node `NotReady`status
   - Increased controller manager health time out to be greater than the TTL of the load balancer DNS entry
   - Kubernetes default of 40s is below the minimum TTL of 60s for many platforms

### Console

* Updates to Console v1.7.4.
* All tables have sortable columns
* Removed broken Horizontal Pod Autoscalers UI
* Adds autocomplete for RBAC binding form dropdowns
* Adds ability to edit and duplicate RBAC bindings
* Adds RBAC edit binding roles dropdown filtering by namespace
* Improved support for valueless labels and annotations

### Tectonic Installer

* Installer will generate all TLS certificates for etcd
* Terraform tfvars are now pretty-printed

## Tectonic 1.6.4-tectonic.1 (2017-06-08)

* Updates to Terraform v0.9.6 (fixes some instances of `terraform destroy` not working).
* Updates to Kubernetes v1.6.4.
* Many components run as "nobody" instead of root.
* An option has been added to disable the creation of private zones.
* All resources are now tagged in AWS with the cluster id.
* A minimal IAM policy has been created.

### Console

* Updates to Console v1.6.3.
* CPU usage graphs now display usage instead of limits.
* Can now Create Role Bindings and many other supported resources.

### Tectonic Channel Operator

* Updates to Tectonic Channel Operator v0.3.4
* Requires signed payloads using the default CoreOS key.
* No longer creates components upon upgrade when they did not previously exist.

## Tectonic 1.6.2-tectonic.1 (2017-04-10)

Tectonic now uses Terraform for cluster installation. This supports greater customization of environments, enables scripted installs and generally makes it easier to manage the lifecycle of multiple clusters.

* Switches provisioning methods on AWS & Bare-Metal to Terraform exclusively.
* Adds support for customizing the Tectonic infrastructure via Terraform.
* Introduces experimental support for self-hosted etcd using its operator, and associated UI.
* Adds Container Linux Update Operator(CLUO).
* Updates to Kubernetes v1.6.2.
* Updates to bootkube v0.4.2.
* GUI Installer with Terraform on AWS and bare-metal.
* Segregates control-plane / user workloads to master / worker nodes respectively.
* API server-to-etcd communication is secured over TLS.
* Removes locksmithd, etcd-gateway.
* Enables audit-logs for the API Server.
* Removes final manual installation step of copying over assets folder.

### Console

Role-based Access Control screens have been redesigned to make it easier to securely grant access to your clusters.

* Updates to Console v1.5.2.
* Adds binding name column to Role Bindings list pages
* Adds role binding name to fields searched by text filter
* Adds RBAC YAML editor
* Adds etcd cluster management pages

### Dex

* Updates to Dex v2.4.1.
* Adds support for login through SAML and GitHub Enterprise.

### Bug Fixes

* Fixes an issue where new nodes started automatically by auto-scalers would start with an outdated version of kubelet.<|MERGE_RESOLUTION|>--- conflicted
+++ resolved
@@ -1,6 +1,5 @@
 # Tectonic Changelog
 
-<<<<<<< HEAD
 ## Tectonic 1.7.3-tectonic.1 (2017-09-05)
 
 ### Core Components
@@ -21,7 +20,6 @@
  - StatefulSet rolling updates must be executed manually. [More details](https://github.com/coreos/tectonic-docs/blob/master/Documentation/troubleshooting/tectonic-upgrade.md#upgrading-statefulsets).
  - Existing VPCs must be tagged manually for the AWS cloud provider to work correctly. [More details](https://github.com/coreos/tectonic-docs/blob/master/Documentation/install/aws/requirements.md#using-an-existing-vpc).
 
-=======
 ## Tectonic 1.7.1-tectonic.2 (2017-08-17)
 
 * Makes the Container Linux instances on Azure start on the latest available version
@@ -34,7 +32,6 @@
 * Updates to Kubernetes v1.6.8
 * Constrains the updater to go through every available versions
  
->>>>>>> af34412b
 ## Tectonic 1.7.1-tectonic.1 (2017-08-09)
 
 * Updates to Kubernetes v1.7.1.
